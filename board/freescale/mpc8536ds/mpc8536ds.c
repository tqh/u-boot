--- conflicted
+++ resolved
@@ -611,12 +611,8 @@
 
 int is_sata_supported(void)
 {
-<<<<<<< HEAD
-	volatile ccsr_gur_t *gur = (void *)(CFG_MPC85xx_GUTS_ADDR);
-=======
 	volatile ccsr_gur_t *gur = (void *)(CONFIG_SYS_MPC85xx_GUTS_ADDR);
 	uint devdisr = gur->devdisr;
->>>>>>> 360fe71e
 	uint sdrs2_io_sel =
 		(gur->pordevsr & MPC85xx_PORDEVSR_SRDS2_IO_SEL) >> 27;
 	if (sdrs2_io_sel & 0x04)
