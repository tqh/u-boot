--- conflicted
+++ resolved
@@ -138,7 +138,6 @@
 	if (gd->dm_root == NULL)
 		return -EAGAIN;
 
-<<<<<<< HEAD
 	if (CONFIG_IS_ENABLED(OF_REAL)) {
 		/* Check for a chosen timer to be used for tick */
 		node = ofnode_get_chosen_node("tick-timer");
@@ -149,27 +148,11 @@
 			 * If the timer is not marked to be bound before
 			 * relocation, bind it anyway.
 			 */
-			if (!lists_bind_fdt(dm_root(), node, &dev, false)) {
+			if (!lists_bind_fdt(dm_root(), node, &dev, NULL, false)) {
 				ret = device_probe(dev);
 				if (ret)
 					return ret;
 			}
-=======
-#if !CONFIG_IS_ENABLED(OF_PLATDATA)
-	/* Check for a chosen timer to be used for tick */
-	node = ofnode_get_chosen_node("tick-timer");
-
-	if (ofnode_valid(node) &&
-	    uclass_get_device_by_ofnode(UCLASS_TIMER, node, &dev)) {
-		/*
-		 * If the timer is not marked to be bound before
-		 * relocation, bind it anyway.
-		 */
-		if (!lists_bind_fdt(dm_root(), node, &dev, NULL, false)) {
-			ret = device_probe(dev);
-			if (ret)
-				return ret;
->>>>>>> 39bd2c8e
 		}
 	}
 
